import eventlet
eventlet.monkey_patch()
from eventlet import tpool

import os
import csv
import io
<<<<<<< HEAD
import re
import asyncio
import httpx 
=======
import json
>>>>>>> 9951192d
import openai                                     # グローバル参照用
from dotenv import load_dotenv
from openai import OpenAI
from flask import Flask, jsonify, request, send_from_directory
from flask_socketio import SocketIO, emit
from flask_login import LoginManager, UserMixin, login_user, logout_user, login_required, current_user
import requests
from agents import Agent, Runner, function_tool as tool
from agents import RunConfig, ModelSettings

<<<<<<< HEAD
# ──────────────────── OpenAI 初期化 ────────────────────
=======
try:
    from openai_agents import Agent, tool
except Exception:  # pragma: no cover - optional dependency
    Agent = None
    def tool(func):
        return func

>>>>>>> 9951192d
load_dotenv()
openai.api_key = os.getenv("OPENAI_API_KEY")
client = OpenAI(
    api_key=os.getenv("OPENAI_API_KEY"),
    timeout=httpx.Timeout(60.0, read=None)
)

COMMENTS: dict[str, str] = {}
PROGRAMS: dict[str, dict] = {}

# ──────────────────── ユーティリティ群 ────────────────────
def get_comment(device: str, addr: int) -> str:
    """Return comment text for the given device address."""
    return COMMENTS.get(f"{device}{addr}", "")

def decode_bytes(data: bytes) -> io.StringIO:
    """Decode uploaded bytes with several fallback encodings."""
    for enc in ("utf-8-sig", "utf-16", "shift_jis", "cp932"):
        try:
            return io.StringIO(data.decode(enc))
        except UnicodeDecodeError:
            continue
    # If all attempts fail, decode with replacement characters
    return io.StringIO(data.decode("utf-8", errors="replace"))

def load_comments(stream: io.TextIOBase) -> None:
    COMMENTS.clear()
    sample = stream.read(1024)
    stream.seek(0)
    try:
        dialect = csv.Sniffer().sniff(sample, delimiters=",\t")
    except csv.Error:
        dialect = csv.excel_tab
    reader = csv.reader(stream, dialect)
    for row in reader:
        if len(row) < 2:
            continue
        key = row[0].strip().strip('"')
        val = row[1].strip().strip('"')
        if not key or key.lower() in ("test", "\ufefftest", "デバイス名"):
            continue
        COMMENTS[key] = val

def load_program(stream: io.TextIOBase) -> dict:
    """Load a PLC program CSV into a structured dictionary."""
    sample = stream.read(1024)
    stream.seek(0)
    try:
        dialect = csv.Sniffer().sniff(sample, delimiters=",\t")
    except csv.Error:
        dialect = csv.excel_tab
    reader = list(csv.reader(stream, dialect))
    if not reader:
        return {}
    project = reader[0][0].strip().strip('"') if reader[0] else ""
    model = ""
    if len(reader) > 1 and len(reader[1]) > 1:
        model = reader[1][1].strip().strip('"')
    headers = reader[2] if len(reader) > 2 else []
    rows = reader[3:] if len(reader) > 3 else []
    return {"project": project, "model": model, "headers": headers, "rows": rows}

class User(UserMixin):
    def __init__(self, username: str):
        self.id = username

# ──────────────────── PLC 検索ヘルパ ────────────────────
def search_program(device: str, addr: int, context: int = 0) -> list[str]:
    """Return program lines referencing the given device with optional context."""
    target = f"{device}{addr}"
    results: list[str] = []
    for prog in PROGRAMS.values():
        headers = prog.get("headers", [])
        rows = prog.get("rows", [])
        if not rows or "I/O(デバイス)" not in headers:
            continue
        io_idx = headers.index("I/O(デバイス)")
        step_idx = headers.index("ステップ番号") if "ステップ番号" in headers else None
        inst_idx = headers.index("命令") if "命令" in headers else None
        note_idx = headers.index("ノート") if "ノート" in headers else None
        for i, row in enumerate(rows):
            if len(row) <= io_idx:
                continue
            if row[io_idx].strip().strip('"') != target:
                continue
            start = max(0, i - context)
            for j in range(start, i + 1):
                ctx = rows[j]
                if len(ctx) <= io_idx:
                    continue
                parts = []
                if step_idx is not None and len(ctx) > step_idx and ctx[step_idx]:
                    parts.append(f"ステップ{ctx[step_idx]}")
                if inst_idx is not None and len(ctx) > inst_idx and ctx[inst_idx]:
                    parts.append(ctx[inst_idx])
                if len(ctx) > io_idx and ctx[io_idx]:
                    parts.append(ctx[io_idx])
                if note_idx is not None and len(ctx) > note_idx and ctx[note_idx]:
                    parts.append(f"({ctx[note_idx]})")
                if parts:
                    line = " ".join(parts)
                    if line not in results:
                        results.append(line)
    return results


def related_devices(device: str, addr: int, context: int = 2) -> list[str]:
    """Return devices appearing near the target in the program."""
    pattern = re.compile(r"[XYMDTS]\d+")
    lines = search_program(device, addr, context=context)
    deps: set[str] = set()
    for line in lines:
        for m in pattern.findall(line):
            if m != f"{device}{addr}":
                deps.add(m)
    return sorted(deps)


def read_device_values(device: str, addr: int, length: int, *, base_url: str, ip: str, port: str) -> list[int]:
    """Read device values via gateway."""
    res = requests.get(
        f"{base_url}/{device}/{addr}/{length}",
        params={"ip": ip, "port": port},
    )
    res.raise_for_status()
    return res.json()["values"]


def run_analysis(device: str, addr: int, *, base_url: str, ip: str, port: str) -> str:
    """Run autonomous analysis using OpenAI agents if available."""

    @tool
    def read_values(dev: str, address: int, length: int) -> str:
        """PLCデバイスの値を読み取ります。"""
        length = length or 1
        vals = read_device_values(dev, address, length,
                                  base_url=base_url, ip=ip, port=port)
        return ",".join(str(v) for v in vals)

    @tool
    def program_lines(dev: str, address: int) -> str:
        """デバイス周辺のプログラム行を返します。"""
        return "\n".join(search_program(dev, address, context=2))

    @tool
    def related(dev: str, address: int) -> str:
        """対象と一緒に使われているデバイス一覧。"""
        return ",".join(related_devices(dev, address))

    @tool
    def comment(dev: str, address: int) -> str:
        """デバイスにつけたコメントを返します。"""
        return get_comment(dev, address)

    tools = [read_values, program_lines, related, comment]

    # 必須パラメータ name と instructions を追加
    agent = Agent(
        name="PLC-Diagnostics",
        instructions=(
            "あなたは三菱シーケンサD/M/X/Yデバイスの不具合を調査するエージェントです。"
            "得られた値やコメント、プログラムの命令から原因を推論し、"
            "最後に『ANSWER: ....』形式で日本語要約を返答してください。"
            "調査するデバイスはコメントを取得して、回答内容を推論すること"
        ),
        model="o4-mini",
        tools=tools,
    )

    question = f"{device}{addr} の不具合原因を調査してください。"

    def _run(a, q):
        loop = asyncio.new_event_loop()
        asyncio.set_event_loop(loop)
        try:
            return Runner.run_sync(a, input=q)
        finally:
            asyncio.set_event_loop(None)
            loop.close()

    # eventlet スレッドプールで実行
    result = tpool.execute(_run, agent, question)
    return result.final_output

def search_program(device: str, addr: int) -> list[str]:
    """Return program lines referencing the given device."""
    target = f"{device}{addr}"
    results: list[str] = []
    for prog in PROGRAMS.values():
        headers = prog.get("headers", [])
        rows = prog.get("rows", [])
        if not rows or "I/O(デバイス)" not in headers:
            continue
        io_idx = headers.index("I/O(デバイス)")
        step_idx = headers.index("ステップ番号") if "ステップ番号" in headers else None
        inst_idx = headers.index("命令") if "命令" in headers else None
        note_idx = headers.index("ノート") if "ノート" in headers else None
        for row in rows:
            if len(row) <= io_idx:
                continue
            if row[io_idx].strip().strip('"') != target:
                continue
            parts = []
            if step_idx is not None and len(row) > step_idx and row[step_idx]:
                parts.append(f"ステップ{row[step_idx]}")
            if inst_idx is not None and len(row) > inst_idx and row[inst_idx]:
                parts.append(row[inst_idx])
            if note_idx is not None and len(row) > note_idx and row[note_idx]:
                parts.append(f"({row[note_idx]})")
            if parts:
                results.append(" ".join(parts))
    return results


def read_device_values(device: str, addr: int, length: int, *, base_url: str, ip: str, port: str) -> list[int]:
    """Read device values via gateway."""
    res = requests.get(
        f"{base_url}/{device}/{addr}/{length}",
        params={"ip": ip, "port": port},
    )
    res.raise_for_status()
    return res.json()["values"]


def run_analysis(device: str, addr: int, *, base_url: str, ip: str, port: str) -> str:
    """Run autonomous analysis using OpenAI agents if available."""

    @tool
    def read_values(dev: str, address: int, length: int = 1) -> str:
        vals = read_device_values(dev, address, length, base_url=base_url, ip=ip, port=port)
        return ",".join(str(v) for v in vals)

    @tool
    def program_lines(dev: str, address: int) -> str:
        lines = search_program(dev, address)
        return "\n".join(lines) if lines else ""

    if Agent:
        agent = Agent(model="gpt-4o-mini", tools=[read_values, program_lines])
        question = (
            f"{device}{addr} に関する不具合の原因を特定してください。"\
            "必要に応じてツールを使い、原因が分かったら ANSWER: で始めてください。"
        )
        return agent.run(question)
    else:
        vals = read_values(device, addr)
        lines = program_lines(device, addr)
        prompt = (
            "以下の読み取り値とプログラム抜粋から原因を推測してください。\n"+
            f"値: {vals}\n"+
            f"プログラム:\n{lines}"
        )
        resp = client.chat.completions.create(
            model="gpt-4o-mini",
            messages=[
                {"role": "system", "content": "あなたは PLC と生産ライン制御の専門家です。"},
                {"role": "user", "content": prompt},
            ],
            temperature=0.2,
        )
        return resp.choices[0].message.content.strip()


def create_app():
    app = Flask(__name__, static_folder="../client", static_url_path="")
    app.secret_key = os.getenv("SECRET_KEY", "change-me")
    socketio = SocketIO(app, cors_allowed_origins="*", async_mode="eventlet")
    login_manager = LoginManager(app)
    login_manager.login_view = "login"
    GATEWAY_URL = os.getenv("GATEWAY_URL", "http://127.0.0.1:8001/api/read")
    PLC_IP = os.getenv("PLC_IP", "127.0.0.1")
    PLC_PORT = os.getenv("PLC_PORT", "5511")

    comment_path = os.getenv("COMMENT_CSV")
    if comment_path and os.path.exists(comment_path):
        with open(comment_path, "rb") as f:
            load_comments(decode_bytes(f.read()))

    program_paths = os.getenv("PROGRAM_CSVS")
    if program_paths:
        for path in program_paths.split(os.pathsep):
            if not os.path.exists(path):
                continue
            with open(path, "rb") as f:
                PROGRAMS[os.path.basename(path)] = load_program(decode_bytes(f.read()))

    USERNAME = os.getenv("APP_USER", "user")
    PASSWORD = os.getenv("APP_PASSWORD", "pass")

    @login_manager.user_loader
    def load_user(user_id: str):
        if user_id == USERNAME:
            return User(user_id)
        return None

    @socketio.on("chat")
    def handle_chat(json_msg):
        if not current_user.is_authenticated:
            emit("reply", {"text": "ログインが必要です"})
            return

        device = (json_msg.get("device") or "D").upper()
        addr = int(json_msg.get("addr", 100))

        try:
            answer = run_analysis(device, addr, base_url=GATEWAY_URL, ip=PLC_IP, port=PLC_PORT)
        except Exception as ex:
            answer = f"AI 呼び出しでエラーが発生しました: {ex}"

        emit("reply", {"text": answer})

    @app.post("/login")
    def login():
        data = request.get_json(silent=True) or request.form
        username = data.get("username")
        password = data.get("password")
        if username == USERNAME and password == PASSWORD:
            login_user(User(username))
            return jsonify({"result": "ok"})
        return jsonify({"result": "ng"}), 401

    @app.post("/logout")
    @login_required
    def logout():
        logout_user()
        return jsonify({"result": "ok"})

    @app.post("/api/comments")
    @login_required
    def upload_comments():
        file = request.files.get("file")
        if not file:
            return jsonify({"result": "ng", "error": "no file"}), 400
        data = file.stream.read()
        stream = decode_bytes(data)
        load_comments(stream)
        return jsonify({"result": "ok", "count": len(COMMENTS)})

    @app.post("/api/programs")
    @login_required
    def upload_programs():
        files = request.files.getlist("files")
        if not files:
            file = request.files.get("file")
            if file:
                files = [file]
        if not files:
            return jsonify({"result": "ng", "error": "no file"}), 400
        count = 0
        for f in files:
            data = f.stream.read()
            stream = decode_bytes(data)
            PROGRAMS[f.filename] = load_program(stream)
            count += 1
        return jsonify({"result": "ok", "count": count})

    @app.get("/api/programs")
    @login_required
    def list_programs():
        return jsonify({"programs": list(PROGRAMS.keys())})

    @app.route("/", defaults={"path": ""})
    @app.route("/<path:path>")
    def serve(path):
        if path and os.path.exists(app.static_folder + "/" + path):
            return send_from_directory(app.static_folder, path)
        if current_user.is_authenticated:
            return send_from_directory(app.static_folder, "index.html")
        return send_from_directory(app.static_folder, "login.html")

    return app, socketio

if __name__ == "__main__":
    app, socketio = create_app()
    socketio.run(app, host="127.0.0.1", port=8000, debug=True)
<|MERGE_RESOLUTION|>--- conflicted
+++ resolved
@@ -5,13 +5,9 @@
 import os
 import csv
 import io
-<<<<<<< HEAD
 import re
 import asyncio
 import httpx 
-=======
-import json
->>>>>>> 9951192d
 import openai                                     # グローバル参照用
 from dotenv import load_dotenv
 from openai import OpenAI
@@ -22,17 +18,7 @@
 from agents import Agent, Runner, function_tool as tool
 from agents import RunConfig, ModelSettings
 
-<<<<<<< HEAD
 # ──────────────────── OpenAI 初期化 ────────────────────
-=======
-try:
-    from openai_agents import Agent, tool
-except Exception:  # pragma: no cover - optional dependency
-    Agent = None
-    def tool(func):
-        return func
-
->>>>>>> 9951192d
 load_dotenv()
 openai.api_key = os.getenv("OPENAI_API_KEY")
 client = OpenAI(
